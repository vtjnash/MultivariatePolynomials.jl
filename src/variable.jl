export name, name_base_indices, similarvariable, @similarvariable

Base.copy(x::AbstractVariable) = x

"""
    variable(p::AbstractPolynomialLike)

Converts `p` to a variable. Throws an error if it is not possible.

### Examples

Calling `variable(x^2 + x - x^2)` should return the variable `x` and
calling `variable(1.0y)` should return the variable `y` however calling
`variable(2x)` or `variable(x + y)` should throw an error.

### Note

This operation is not type stable for the TypedPolynomials implementation if `nvariables(p) > 1` but is type stable for DynamicPolynomials.
"""
variable(m::AbstractMonomialLike) = _mono2var(powers(m)...)
variable(v::AbstractVariable) = v
function variable(t::AbstractTermLike)
    if isone(coefficient(t))
        variable(monomial(t))
    else
        error("A term with non-one coefficient cannot be converted into a variable")
    end
end
variable(p::APL) = variable(term(p))

_errormono2var() = error("Monomial cannot be converted to a variable")
_mono2var() = _errormono2var()
function _checknovar() end
function _checknovar(ve, ves...)
    if iszero(ve[2])
        _checknovar(ves...)
    else
        _errormono2var()
    end
end
function _mono2var(ve, ves...)
    if iszero(ve[2])
        _mono2var(ves...)
    elseif isone(ve[2])
        _checknovar(ves...)
        ve[1]
    else
        _errormono2var()
    end
end

"""
    name(v::AbstractVariable)::AbstractString

Returns the name of a variable.
"""
function name end

"""
<<<<<<< HEAD
    name_base(v::AbstractVariable)::Tuple{String, Vector{Int}}

Returns the name of the variable and its indices.
=======
    name_base_indices(v::AbstractVariable)

Returns the name of the variable (as a `String` or `Symbol`) and its indices
as a `Vector{Int}` or tuple of `Int`s.
>>>>>>> 80eb4b36
"""
function name_base_indices end

"""
    similarvariable(p::AbstractPolynomialLike, variable::Type{Val{V}})

Creates a new variable `V` based upon the the given source polynomial.

    similarvariable(p::AbstractPolynomialLike, v::Symbol)

Creates a new variable based upon the given source polynomial and the given symbol `v`. Note
that this can lead to type instabilities.

### Examples

Calling `similarvariable(typedpoly, Val{:x})` on a polynomial created with `TypedPolynomials`
results in `TypedPolynomials.Variable{:x}`.
"""
function similarvariable end

similarvariable(p::Union{AbstractPolynomialLike, Type{<:AbstractPolynomialLike}}, s::Symbol) = similarvariable(p, Val{s})

"""
    @similarvariable(p::AbstractPolynomialLike, variable)

Calls `similarvariable(p, Val{variable})` and binds the result to a variable with the same
name.

### Examples

Calling `@similarvariable typedpoly x` on a polynomial created with `TypedPolynomials`
binds `TypedPolynomials.Variable{:x}` to the variable `x`.
"""
macro similarvariable(p, name)
    Expr(:block, _makevar(p, name))
end

_varconstructor(p, name::Symbol) = :(similarvariable($p, Val{$(esc(Expr(:quote, name)))}))
_makevar(f, name::Symbol) = :($(esc(name)) = $(_varconstructor(:($(esc(f))), name)))<|MERGE_RESOLUTION|>--- conflicted
+++ resolved
@@ -57,16 +57,10 @@
 function name end
 
 """
-<<<<<<< HEAD
-    name_base(v::AbstractVariable)::Tuple{String, Vector{Int}}
-
-Returns the name of the variable and its indices.
-=======
     name_base_indices(v::AbstractVariable)
 
 Returns the name of the variable (as a `String` or `Symbol`) and its indices
 as a `Vector{Int}` or tuple of `Int`s.
->>>>>>> 80eb4b36
 """
 function name_base_indices end
 
